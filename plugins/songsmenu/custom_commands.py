--- conflicted
+++ resolved
@@ -165,13 +165,8 @@
         self.commands = {}
         submenu = Gtk.Menu()
         self.commands = self._get_saved_searches()
-<<<<<<< HEAD
-        for (name,c) in self.commands.items():
+        for (name, c) in self.commands.items():
             item = Gtk.MenuItem(name)
-=======
-        for (name, c) in self.commands.items():
-            item = gtk.MenuItem(name)
->>>>>>> 0e1352e2
             item.connect_object('activate', self.__set_pat, name)
             submenu.append(item)
             # Add link to editor
