--- conflicted
+++ resolved
@@ -14,11 +14,7 @@
 from quodlibet.qltk.wlw import WritingWindow
 
 
-<<<<<<< HEAD
 class TrackNumbers(Gtk.VBox):
-=======
-class TrackNumbers(gtk.VBox):
->>>>>>> 8532599b
     def __init__(self, prop, library):
         super(TrackNumbers, self).__init__(spacing=6)
         self.title = _("Track Numbers")
@@ -85,8 +81,8 @@
 
         preview_args = [spin_start, spin_total, model, save, revert]
         preview.connect('clicked', self.__preview_tracks, *preview_args)
-        revert.connect_object('clicked', self.__update,
-                              None, *preview_args[1:])
+        revert.connect_object('clicked',
+                              self.__update, None, *preview_args[1:])
         spin_total.connect(
             'value-changed', self.__preview_tracks, *preview_args)
         spin_start.connect(
