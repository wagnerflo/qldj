--- conflicted
+++ resolved
@@ -257,16 +257,10 @@
             cb = ConfigCheckButton(_("Prefer _embedded art"),
                                    'albumart', 'prefer_embedded',
                                    populate=True)
-<<<<<<< HEAD
-            cb.set_tooltip_text(_("Choose to use artwork embedded in the audio "
-                                  "(where available) over other sources"))
-            vb.pack_start(cb, False, True, 0)
-=======
             cb.set_tooltip_text(
                 _("Choose to use artwork embedded in the audio "
                   "(where available) over other sources"))
-            vb.pack_start(cb, expand=False)
->>>>>>> 8532599b
+            vb.pack_start(cb, False, True, 0)
 
             hb = Gtk.HBox(spacing=3)
             cb = ConfigCheckButton(_("_Force image filename:"),
