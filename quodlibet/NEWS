--- conflicted
+++ resolved
@@ -1,13 +1,8 @@
-<<<<<<< HEAD
-Quod Libet requires Python 2.6, PyGObject 3.2, and Mutagen 1.11,
-but recommends Python 2.6, PyGObject 3.4, and Mutagen 1.20 or later.
-
 2.9.81 (2013-04-27) - Because my hypothesis is: it's rad
+--------------------------------------------------------
 
  * PyGObject/Gtk+3.0/Gstreamer1.0 Port - Alpha 1 release
 
-=======
->>>>>>> 0c6bf01e
 2.5.1 (2013-04-23) - Yes: MY COMPUTER IS A PERSON.
 --------------------------------------------------
 
